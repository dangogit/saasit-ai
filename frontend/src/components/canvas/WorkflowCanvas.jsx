import React, { useCallback, useRef, useState, useMemo } from 'react';
import ReactFlow, {
  Controls,
  Background,
  addEdge,
  ReactFlowProvider,
} from 'reactflow';
import 'reactflow/dist/style.css';

import useWorkflowStore from '../../lib/stores/workflowStore';
import AgentNode from './AgentNode';
<<<<<<< HEAD
import { Button } from '../ui/button';
import { Layers } from 'lucide-react';
=======
>>>>>>> 6b0ad2be

// Canvas component without ReactFlowProvider (since it will be wrapped)
const WorkflowCanvasInner = ({ isExecuting }) => {
  const reactFlowWrapper = useRef(null);
  const [reactFlowInstance, setReactFlowInstance] = useState(null);
  
  // Memoize nodeTypes to prevent React Flow warnings
  const nodeTypes = useMemo(() => ({
    agent: AgentNode,
  }), []);
  
  const {
    nodes,
    edges,
    onNodesChange,
    onEdgesChange,
    addNode,
    addEdge: addEdgeToStore,
    applyAutoLayout,
    currentLayoutType,
  } = useWorkflowStore();

  const onConnect = useCallback(
    (params) => {
      const newEdge = {
        ...params,
        id: `edge-${params.source}-${params.target}-${Date.now()}`,
        type: 'smoothstep',
        animated: true,
        style: { stroke: '#10b981', strokeWidth: 2 },
      };
      addEdgeToStore(newEdge);
    },
    [addEdgeToStore]
  );

  const onDragOver = useCallback((event) => {
    event.preventDefault();
    event.dataTransfer.dropEffect = 'move';
  }, []);

  const onDrop = useCallback(
    (event) => {
      event.preventDefault();

      const reactFlowBounds = reactFlowWrapper.current?.getBoundingClientRect();
      const agentData = event.dataTransfer.getData('application/json');
      
      if (!agentData || !reactFlowBounds || !reactFlowInstance) {
        return;
      }

      try {
        const agent = JSON.parse(agentData);
        // Use the new screenToFlowPosition instead of deprecated project
        const position = reactFlowInstance.screenToFlowPosition({
          x: event.clientX,
          y: event.clientY,
        });

        const newNode = {
          id: `${agent.id}-${Date.now()}`,
          type: 'agent',
          position,
          data: {
            ...agent,
            status: 'idle',
          },
          dragHandle: '.drag-handle',
        };

        addNode(newNode);
      } catch (error) {
        console.error('Error parsing agent data:', error);
      }
    },
    [reactFlowInstance, addNode]
  );

  const onInit = useCallback((rfi) => {
    setReactFlowInstance(rfi);
  }, []);

  return (
    <div className="h-full w-full" ref={reactFlowWrapper}>
      <ReactFlow
        nodes={nodes}
        edges={edges}
        onNodesChange={onNodesChange}
        onEdgesChange={onEdgesChange}
        onConnect={onConnect}
        onInit={onInit}
        onDrop={onDrop}
        onDragOver={onDragOver}
        nodeTypes={nodeTypes}
        nodesDraggable={!isExecuting}
        nodesConnectable={!isExecuting}
        elementsSelectable={!isExecuting}
        fitView
        fitViewOptions={{
          padding: 0.2,
        }}
        defaultViewport={{ x: 0, y: 0, zoom: 1 }}
        minZoom={0.1}
        maxZoom={2}
        attributionPosition="bottom-left"
        proOptions={{
          hideAttribution: true,
        }}
      >
        {/* Auto-layout button */}
        <div className="absolute top-4 left-4 z-10">
          <Button
            onClick={() => applyAutoLayout()}
            variant="secondary"
            size="sm"
            className="flex items-center gap-2"
            disabled={nodes.length === 0}
          >
            <Layers size={16} />
            Auto Layout
          </Button>
        </div>
        
        <Background 
          variant="dots" 
          gap={20} 
          size={1}
          color="rgba(153, 153, 153, 0.3)"
        />
        <Controls
          showZoom={true}
          showFitView={true}
          showInteractive={!isExecuting}
          style={{
            button: {
              backgroundColor: 'var(--bg-card)',
              border: '1px solid var(--border-light)',
              color: 'var(--text-primary)',
            }
          }}
        />
      </ReactFlow>
    </div>
  );
};

// Main component with ReactFlowProvider wrapper
const WorkflowCanvas = ({ isExecuting = false }) => {
  return (
    <ReactFlowProvider>
      <WorkflowCanvasInner isExecuting={isExecuting} />
    </ReactFlowProvider>
  );
};

export default WorkflowCanvas;<|MERGE_RESOLUTION|>--- conflicted
+++ resolved
@@ -9,22 +9,19 @@
 
 import useWorkflowStore from '../../lib/stores/workflowStore';
 import AgentNode from './AgentNode';
-<<<<<<< HEAD
 import { Button } from '../ui/button';
 import { Layers } from 'lucide-react';
-=======
->>>>>>> 6b0ad2be
 
 // Canvas component without ReactFlowProvider (since it will be wrapped)
 const WorkflowCanvasInner = ({ isExecuting }) => {
   const reactFlowWrapper = useRef(null);
   const [reactFlowInstance, setReactFlowInstance] = useState(null);
-  
+
   // Memoize nodeTypes to prevent React Flow warnings
   const nodeTypes = useMemo(() => ({
     agent: AgentNode,
   }), []);
-  
+
   const {
     nodes,
     edges,
@@ -61,7 +58,7 @@
 
       const reactFlowBounds = reactFlowWrapper.current?.getBoundingClientRect();
       const agentData = event.dataTransfer.getData('application/json');
-      
+
       if (!agentData || !reactFlowBounds || !reactFlowInstance) {
         return;
       }
@@ -137,10 +134,10 @@
             Auto Layout
           </Button>
         </div>
-        
-        <Background 
-          variant="dots" 
-          gap={20} 
+
+        <Background
+          variant="dots"
+          gap={20}
           size={1}
           color="rgba(153, 153, 153, 0.3)"
         />
